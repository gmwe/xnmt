import dynet as dy
from batcher import *
from search_strategy import *
from vocab import Vocab

class Translator:
  '''
  A template class implementing an end-to-end translator that can calculate a
  loss and generate translations.
  '''

  '''
  Calculate the loss of the input and output.
  '''

  def loss(self, x, y):
    raise NotImplementedError('loss must be implemented for Translator subclasses')

  '''
  Calculate the loss for a batch. By default, just iterate. Overload for better efficiency.
  '''

  def batch_loss(self, xs, ys):
    return dy.esum([self.loss(x, y) for x, y in zip(xs, ys)])

class DefaultTranslator(Translator):
  def __init__(self, encoder, attender, decoder):
    self.encoder = encoder
    self.attender = attender
    self.decoder = decoder
    self.serialize_params = [encoder, attender, decoder]

  def calc_loss(self, source, target):
    encodings = self.encoder.encode(source)
    self.attender.start_sentence(encodings)
    self.decoder.initialize()
    self.decoder.add_input(0)  # XXX: HACK, need to initialize decoder better
    losses = []

    # single mode
    if not Batcher.is_batch_sentence(source):
      for ref_word in target:
        context = self.attender.calc_context(self.decoder.state.output())
        word_loss = self.decoder.calc_loss(context, ref_word)
        losses.append(word_loss)
        self.decoder.add_input(ref_word)

    # minibatch mode
    else:
      max_len = max([len(single_target) for single_target in target])

      for i in range(max_len):
        ref_word = [single_target[i] if i < len(single_target) else Vocab.ES for single_target in target]
        context = self.attender.calc_context(self.decoder.state.output())

        word_loss = self.decoder.calc_loss(context, ref_word)
        mask_exp = dy.inputVector([1 if i < len(single_target) else 0 for single_target in target])
        mask_exp = dy.reshape(mask_exp, (1,), len(target))
        word_loss = dy.sum_batches(word_loss * mask_exp)
        losses.append(word_loss)

        self.decoder.add_input(ref_word)

    return dy.esum(losses)

  def translate(self, source, search_strategy=BeamSearch(1, len_norm=NoNormalization())):
    output = []
    if not Batcher.is_batch_sentence(source):
      source = [source]
    for sentences in source:
      encodings = self.encoder.encode(sentences)
      self.attender.start_sentence(encodings)
      self.decoder.initialize()
<<<<<<< HEAD
      output.append(search_strategy.generate_output(self.decoder, self.attender))
    return output
=======
      output.append(search_strategy.generate_output(self.decoder, self.attender, source_length=len(sentences)))
    return output
>>>>>>> 73601f69
<|MERGE_RESOLUTION|>--- conflicted
+++ resolved
@@ -71,10 +71,5 @@
       encodings = self.encoder.encode(sentences)
       self.attender.start_sentence(encodings)
       self.decoder.initialize()
-<<<<<<< HEAD
-      output.append(search_strategy.generate_output(self.decoder, self.attender))
-    return output
-=======
       output.append(search_strategy.generate_output(self.decoder, self.attender, source_length=len(sentences)))
-    return output
->>>>>>> 73601f69
+    return output