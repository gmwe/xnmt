--- conflicted
+++ resolved
@@ -90,15 +90,9 @@
             ]
   def dependent_init_params(self):
     return [
-<<<<<<< HEAD
-            PostInitSharedParam(model="input_embedder", param="vocab_size", value=lambda: self.context["corpus_parser"].src_reader.vocab_size()),
-            PostInitSharedParam(model="decoder", param="vocab_size", value=lambda: self.context["corpus_parser"].trg_reader.vocab_size()),
-            PostInitSharedParam(model="output_embedder", param="vocab_size", value=lambda: self.context["corpus_parser"].trg_reader.vocab_size()),
-=======
-            DependentInitParam(component_name="input_embedder", param_name="vocab_size", value_fct=lambda: len(self.context["corpus_parser"].src_reader.vocab)),
-            DependentInitParam(component_name="decoder", param_name="vocab_size", value_fct=lambda: len(self.context["corpus_parser"].trg_reader.vocab)),
-            DependentInitParam(component_name="output_embedder", param_name="vocab_size", value_fct=lambda: len(self.context["corpus_parser"].trg_reader.vocab)),
->>>>>>> 8c78c27f
+            DependentInitParam(component_name="input_embedder", param_name="vocab_size", value_fct=lambda: self.context["corpus_parser"].src_reader.vocab_size()),
+            DependentInitParam(component_name="decoder", param_name="vocab_size", value_fct=lambda: self.context["corpus_parser"].trg_reader.vocab_size()),
+            DependentInitParam(component_name="output_embedder", param_name="vocab_size", value_fct=lambda: self.context["corpus_parser"].trg_reader.vocab_size()),
             ]
 
   def get_train_test_components(self):
