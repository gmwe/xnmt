from __future__ import division, generators

import dynet as dy
import numpy as np
import length_normalization
import decorators
import batcher
import six
import plot
import os

from vocab import Vocab
from serializer import Serializable, DependentInitParam
from search_strategy import BeamSearch
from embedder import SimpleWordEmbedder
from decoder import MlpSoftmaxDecoder
from output import TextOutput
from model import HierarchicalModel, GeneratorModel
from reports import Reportable
from decorators import recursive_assign, recursive

# Reporting purposes
from lxml import etree

class Translator(GeneratorModel):
  '''
  A template class implementing an end-to-end translator that can calculate a
  loss and generate translations.
  '''

  def calc_loss(self, src, trg, src_mask=None, trg_mask=None):
    '''Calculate loss based on input-output pairs.

    :param src: The source, a sentence or a batch of sentences.
    :param trg: The target, a sentence or a batch of sentences.
    :param src_mask: A numpy array specifying the masking over the source, where rows are time steps, and columns are batch IDs.
    :param trg_mask: A numpy array specifying the masking over the target, where rows are time steps, and columns are batch IDs.
    :returns: An expression representing the loss.
    '''
    raise NotImplementedError('calc_loss must be implemented for Translator subclasses')

  def set_vocabs(self, src_vocab, trg_vocab):
    self.src_vocab = src_vocab
    self.trg_vocab = trg_vocab

  def set_post_processor(self, post_processor):
    self.post_processor = post_processor

class DefaultTranslator(Translator, Serializable, Reportable):
  '''
  A default translator based on attentional sequence-to-sequence models.
  '''

  yaml_tag = u'!DefaultTranslator'

  def __init__(self, src_embedder, encoder, attender, trg_embedder, decoder):
    '''Constructor.

    :param src_embedder: A word embedder for the input language
    :param encoder: An encoder to generate encoded inputs
    :param attender: An attention module
    :param trg_embedder: A word embedder for the output language
    :param decoder: A decoder
    '''
    self.src_embedder = src_embedder
    self.encoder = encoder
    self.attender = attender
    self.trg_embedder = trg_embedder
    self.decoder = decoder

    self.register_hier_child(self.encoder)
    self.register_hier_child(self.decoder)
    self.register_hier_child(self.src_embedder)
    self.register_hier_child(self.trg_embedder)

  def shared_params(self):
    return [set(["src_embedder.emb_dim", "encoder.input_dim"]),
            # TODO: encoder.hidden_dim may not always exist (e.g. for CNN encoders), need to deal with that case
            set(["encoder.hidden_dim", "attender.input_dim", "decoder.input_dim"]),
            set(["attender.state_dim", "decoder.lstm_dim"]),
            set(["trg_embedder.emb_dim", "decoder.trg_embed_dim"])]

  def dependent_init_params(self):
    return [DependentInitParam(param_descr="src_embedder.vocab_size", value_fct=lambda: self.context["corpus_parser"].src_reader.vocab_size()),
            DependentInitParam(param_descr="decoder.vocab_size", value_fct=lambda: self.context["corpus_parser"].trg_reader.vocab_size()),
            DependentInitParam(param_descr="trg_embedder.vocab_size", value_fct=lambda: self.context["corpus_parser"].trg_reader.vocab_size())]

  def initialize(self, args):
      # Search Strategy
    len_norm_type   = getattr(length_normalization, args.len_norm_type)
    self.search_strategy = BeamSearch(b=args.beam, max_len=args.max_len, len_norm=len_norm_type(**args.len_norm_params))
    self.report_path = args.report_path
    self.report_type = args.report_type

  def calc_loss(self, src, trg, src_mask=None, trg_mask=None, info=None):
    self.src_embedder.start_sent()
    embeddings = self.src_embedder.embed_sent(src, mask=src_mask)
    encodings = self.encoder.transduce(embeddings)
    self.attender.start_sent(encodings)
<<<<<<< HEAD
    # Initialize the hidden state from the encoder
    self.decoder.initialize(self.encoder.get_final_state())
=======
    self.decoder.initialize()
    self.trg_embedder.start_sent()
    self.decoder.add_input(self.trg_embedder.embed(0))  # XXX: HACK, need to initialize decoder better
>>>>>>> b5fcb475
    losses = []

    # single mode
    if not batcher.is_batched(src):
      for ref_word in trg:
        context = self.attender.calc_context(self.decoder.state.output())
        word_loss = self.decoder.calc_loss(context, ref_word)
        losses.append(word_loss)
        self.decoder.add_input(self.trg_embedder.embed(ref_word))

    # minibatch mode
    else:
      max_len = max([len(single_trg) for single_trg in trg])

      for i in range(max_len):
        ref_word = batcher.mark_as_batch([single_trg[i] if i < len(single_trg) else Vocab.ES for single_trg in trg])
        context = self.attender.calc_context(self.decoder.state.output())

        word_loss = self.decoder.calc_loss(context, ref_word)
        mask_exp = dy.inputVector([1 if i < len(single_trg) else 0 for single_trg in trg])
        mask_exp = dy.reshape(mask_exp, (1,), len(trg))
        word_loss = word_loss * mask_exp
        losses.append(word_loss)

        self.decoder.add_input(self.trg_embedder.embed(ref_word))

    return dy.esum(losses)

  def generate(self, src, idx):
    # Not including this as a default argument is a hack to get our documentation pipeline working
    search_strategy = self.search_strategy
    if search_strategy == None:
      search_strategy = BeamSearch(1, len_norm=NoNormalization())
    if not batcher.is_batched(src):
      src = batcher.mark_as_batch([src])
    outputs = []
    for sents in src:
      embeddings = self.src_embedder.embed_sent(src)
      encodings = self.encoder.transduce(embeddings)
      self.attender.start_sent(encodings)
      self.decoder.initialize(self.encoder.get_final_state())
      output_actions = search_strategy.generate_output(self.decoder, self.attender, self.trg_embedder, src_length=len(sents))
      # In case of reporting
      if self.report_path is not None:
        src_words = [self.src_vocab[w] for w in sents]
        trg_words = [self.trg_vocab[w] for w in output_actions[1:]]
        attentions = self.attender.attention_vecs
        self.set_report_input(idx, src_words, trg_words, attentions)
        self.set_report_resource("src_words", src_words)
        self.set_report_path('{}.{}'.format(self.report_path, str(idx)))
        self.generate_report(self.report_type)
      # Append output to the outputs
      outputs.append(TextOutput(output_actions, self.trg_vocab))
    return outputs

  @recursive_assign
  def html_report(self, context=None):
    assert(context is None)
    idx, src, trg, att = self.get_report_input()
    path_to_report = self.get_report_path()
    filename_of_report = os.path.basename(path_to_report)
    html = etree.Element('html')
    head = etree.SubElement(html, 'head')
    title = etree.SubElement(head, 'title')
    body = etree.SubElement(html, 'body')
    report = etree.SubElement(body, 'h1')
    if idx is not None:
      title.text = report.text = 'Translation Report for Sentence %d' % (idx)
    else:
      title.text = report.text = 'Translation Report'
    main_content = etree.SubElement(body, 'div', name='main_content')

    # Generating main content
    captions = [u"Source Words", u"Target Words"]
    inputs = [src, trg]
    for caption, inp in six.moves.zip(captions, inputs):
      if inp is None: continue
      sent = ' '.join(inp)
      p = etree.SubElement(main_content, 'p')
      p.text = u"{}: {}".format(caption, sent)

    # Generating attention
    if not any([src is None, trg is None, att is None]):
      attention = etree.SubElement(main_content, 'p')
      att_text = etree.SubElement(attention, 'b')
      att_text.text = "Attention:"
      etree.SubElement(attention, 'br')
      att_mtr = etree.SubElement(attention, 'img', src="{}.attention.png".format(filename_of_report))
      attention_file = u"{}.attention.png".format(path_to_report)

      if type(att) == dy.Expression:
        attentions = att.npvalue()
      elif type(att) == list:
        attentions = np.concatenate([x.npvalue() for x in att], axis=1)
      elif type(att) != np.ndarray:
        raise RuntimeError("Illegal type for attentions in translator report: {}".format(type(attentions)))
      plot.plot_attention(src, trg, attentions, file_name = attention_file)

    # return the parent context to be used as child context
    return html

  @recursive
  def file_report(self):
    pass
<|MERGE_RESOLUTION|>--- conflicted
+++ resolved
@@ -97,14 +97,9 @@
     embeddings = self.src_embedder.embed_sent(src, mask=src_mask)
     encodings = self.encoder.transduce(embeddings)
     self.attender.start_sent(encodings)
-<<<<<<< HEAD
     # Initialize the hidden state from the encoder
     self.decoder.initialize(self.encoder.get_final_state())
-=======
-    self.decoder.initialize()
     self.trg_embedder.start_sent()
-    self.decoder.add_input(self.trg_embedder.embed(0))  # XXX: HACK, need to initialize decoder better
->>>>>>> b5fcb475
     losses = []
 
     # single mode
