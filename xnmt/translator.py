import dynet as dy
import numpy as np
import collections
import itertools

# Reporting purposes
from lxml import etree
from xnmt.settings import settings

from xnmt.attender import MlpAttender
from xnmt.batcher import mark_as_batch, is_batched
from xnmt.decoder import MlpSoftmaxDecoder
from xnmt.embedder import SimpleWordEmbedder
from xnmt.events import register_xnmt_event_assign, handle_xnmt_event, register_xnmt_handler
from xnmt.generator import GeneratorModel
from xnmt.inference import SimpleInference
from xnmt.input import SimpleSentenceInput
import xnmt.length_normalization
from xnmt.loss import LossBuilder
from xnmt.lstm import BiLSTMSeqTransducer
from xnmt.output import TextOutput
import xnmt.plot
from xnmt.reports import Reportable
from xnmt.persistence import serializable_init, Serializable, bare, initialize_object, initialize_if_needed
from xnmt.search_strategy import BeamSearch, GreedySearch
from collections import namedtuple
from xnmt.vocab import Vocab

TranslatorOutput = namedtuple('TranslatorOutput', ['state', 'logsoftmax', 'attention'])

class Translator(GeneratorModel):
  '''
  A template class implementing an end-to-end translator that can calculate a
  loss and generate translations.
  '''

  def calc_loss(self, src, trg, loss_calculator):
    '''Calculate loss based on input-output pairs.
    
    Args:
      src: The source, a sentence (:class:`xnmt.input.Input`) or a batch of sentences (:class:`xnmt.batcher.Batch`).
      trg: The target, a sentence (:class:`xnmt.input.Input`) or a batch of sentences (:class:`xnmt.batcher.Batch`).
      loss_calculator (LossCalculator):
    
    Returns:
      xnmt.loss.LossBuilder: A (possibly batched) expression representing the loss. Losses are accumulated only if trg_mask[batch,pos]==0, or no mask is set
    '''
    raise NotImplementedError('calc_loss must be implemented for Translator subclasses')

  def set_trg_vocab(self, trg_vocab=None):
    """
    Set target vocab for generating outputs. If not specified, word IDs are generated instead.

    Args:
      trg_vocab (Vocab): target vocab, or None to generate word IDs
    """
    self.trg_vocab = trg_vocab

  def set_post_processor(self, post_processor):
    self.post_processor = post_processor

  def get_primary_loss(self):
    return "mle"

  def output_one_step(self):
    raise NotImplementedError()

class DefaultTranslator(Translator, Serializable, Reportable):
  '''
  A default translator based on attentional sequence-to-sequence models.

  Args:
    src_reader (InputReader): A reader for the source side.
    trg_reader (InputReader): A reader for the target side.
    src_embedder (Embedder): A word embedder for the input language
    encoder (Transducer): An encoder to generate encoded inputs
    attender (Attender): An attention module
    trg_embedder (Embedder): A word embedder for the output language
    decoder (Decoder): A decoder
    inference (SimpleInference): The default inference strategy used for this model
    calc_global_fertility (bool):
    calc_attention_entropy (bool):
  '''

  yaml_tag = '!DefaultTranslator'

  @register_xnmt_handler
  @serializable_init
  def __init__(self, src_reader, trg_reader, src_embedder=bare(SimpleWordEmbedder),
               encoder=bare(BiLSTMSeqTransducer), attender=bare(MlpAttender),
               trg_embedder=bare(SimpleWordEmbedder), decoder=bare(MlpSoftmaxDecoder),
               inference=bare(SimpleInference), search_strategy=bare(BeamSearch),
               calc_global_fertility=False, calc_attention_entropy=False):
    self.src_reader = src_reader
    self.trg_reader = trg_reader
    self.src_embedder = src_embedder
    self.encoder = encoder
    self.attender = attender
    self.trg_embedder = trg_embedder
    self.decoder = decoder
    self.calc_global_fertility = calc_global_fertility
    self.calc_attention_entropy = calc_attention_entropy
    self.inference = inference
    self.search_strategy = search_strategy

  def shared_params(self):
    return [set([".src_embedder.emb_dim", ".encoder.input_dim"]),
            set([".encoder.hidden_dim", ".attender.input_dim", ".decoder.input_dim"]),
            set([".attender.state_dim", ".decoder.rnn_layer.hidden_dim"]),
            set([".trg_embedder.emb_dim", ".decoder.trg_embed_dim"])]

  def initialize_generator(self, **kwargs):
    self.report_path = kwargs.get("report_path", None)
    self.report_type = kwargs.get("report_type", None)

  def calc_loss(self, src, trg, loss_calculator):
    self.start_sent(src)
    embeddings = self.src_embedder.embed_sent(src)
    encodings = self.encoder(embeddings)
    self.attender.init_sent(encodings)
    # Initialize the hidden state from the encoder
    ss = mark_as_batch([Vocab.SS] * len(src)) if is_batched(src) else Vocab.SS
    initial_state = self.decoder.initial_state(self.encoder.get_final_states(), self.trg_embedder.embed(ss))
    # Compose losses
    model_loss = LossBuilder()
    model_loss.add_loss("mle", loss_calculator(self, initial_state, src, trg))

    if self.calc_global_fertility or self.calc_attention_entropy:
      # philip30: I assume that attention_vecs is already masked src wisely.
      # Now applying the mask to the target
      masked_attn = self.attender.attention_vecs
      if trg.mask is not None:
        trg_mask = trg.mask.get_active_one_mask().transpose()
        masked_attn = [dy.cmult(attn, dy.inputTensor(mask, batched=True)) for attn, mask in zip(masked_attn, trg_mask)]

    if self.calc_global_fertility:
      model_loss.add_loss("fertility", self.global_fertility(masked_attn))
    if self.calc_attention_entropy:
      model_loss.add_loss("H(attn)", self.attention_entropy(masked_attn))

    return model_loss

  def generate(self, src, idx, search_strategy, src_mask=None, forced_trg_ids=None):
    if not xnmt.batcher.is_batched(src):
      src = xnmt.batcher.mark_as_batch([src])
    else:
      assert src_mask is not None
    # Generating outputs
    outputs = []
    for sents in src:
      self.start_sent(src)
      embeddings = self.src_embedder.embed_sent(src)
      encodings = self.encoder(embeddings)
      self.attender.init_sent(encodings)
      ss = mark_as_batch([Vocab.SS] * len(src)) if is_batched(src) else Vocab.SS
      initial_state = self.decoder.initial_state(self.encoder.get_final_states(), self.trg_embedder.embed(ss))
      search_outputs = search_strategy.generate_output(self, initial_state,
                                                       src_length=[len(sents)],
                                                       forced_trg_ids=forced_trg_ids)
      best_output = sorted(search_outputs, key=lambda x: x.score[0], reverse=True)[0]
      output_actions = [x for x in best_output.word_ids[0]]
      attentions = [x for x in best_output.attentions[0]]
      score = best_output.score[0]
      # In case of reporting
      if self.report_path is not None:
        if self.reporting_src_vocab:
          src_words = [self.reporting_src_vocab[w] for w in sents]
        else:
          src_words = ['' for w in sents]
        trg_words = [self.trg_vocab[w] for w in output_actions]
        # Attentions
        attentions = np.concatenate([x.npvalue() for x in attentions], axis=1)
        # Segmentation
        segment = self.get_report_resource("segmentation")
        if segment is not None:
          segment = [int(x[0]) for x in segment]
          src_inp = [x[0] for x in self.encoder.apply_segmentation(src_words, segment)]
        else:
          src_inp = src_words
        # Other Resources
        self.set_report_input(idx, src_inp, trg_words, attentions)
        self.set_report_resource("src_words", src_words)
        self.set_report_path('{}.{}'.format(self.report_path, str(idx)))
        self.generate_report(self.report_type)
      # Append output to the outputs
      outputs.append(TextOutput(actions=output_actions,
                                vocab=self.trg_vocab if hasattr(self, "trg_vocab") else None,
                                score=score))
    self.outputs = outputs
    return outputs

  def global_fertility(self, a):
    return dy.sum_elems(dy.square(1 - dy.esum(a)))

  def attention_entropy(self, a):
    EPS = 1e-10
    entropy = []
    for a_i in a:
      a_i += EPS
      entropy.append(dy.cmult(a_i, dy.log(a_i)))

    return -dy.sum_elems(dy.esum(entropy))

  def set_reporting_src_vocab(self, src_vocab):
    """
    Sets source vocab for reporting purposes.
    
    Args:
      src_vocab (Vocab):
    """
    self.reporting_src_vocab = src_vocab

  def output_one_step(self, current_word, current_state):
    if current_word is not None:
      if type(current_word) == int:
        current_word = [current_word]
      if type(current_word) == list or type(current_word) == np.ndarray:
        current_word = xnmt.batcher.mark_as_batch(current_word)
      current_word_embed = self.trg_embedder.embed(current_word)
      next_state = self.decoder.add_input(current_state, current_word_embed)
    else:
      next_state = current_state
    next_state.context = self.attender.calc_context(next_state.rnn_state.output())
    next_logsoftmax = dy.log_softmax(self.decoder.get_scores(next_state))
    return TranslatorOutput(next_state, next_logsoftmax, self.attender.get_last_attention())

  @register_xnmt_event_assign
  def html_report(self, context=None):
    assert(context is None)
    idx, src, trg, att = self.get_report_input()
    path_to_report = self.get_report_path()
    html = etree.Element('html')
    head = etree.SubElement(html, 'head')
    title = etree.SubElement(head, 'title')
    body = etree.SubElement(html, 'body')
    report = etree.SubElement(body, 'h1')
    if idx is not None:
      title.text = report.text = 'Translation Report for Sentence %d' % (idx)
    else:
      title.text = report.text = 'Translation Report'
    main_content = etree.SubElement(body, 'div', name='main_content')

    # Generating main content
    captions = ["Source Words", "Target Words"]
    inputs = [src, trg]
    for caption, inp in zip(captions, inputs):
      if inp is None: continue
      sent = ' '.join(inp)
      p = etree.SubElement(main_content, 'p')
      p.text = f"{caption}: {sent}"

    # Generating attention
    if not any([src is None, trg is None, att is None]):
      attention = etree.SubElement(main_content, 'p')
      att_text = etree.SubElement(attention, 'b')
      att_text.text = "Attention:"
      etree.SubElement(attention, 'br')
      attention_file = f"{path_to_report}.attention.png"
      xnmt.plot.plot_attention(src, trg, att, file_name = attention_file)

    # return the parent context to be used as child context
    return html

  @handle_xnmt_event
  def on_file_report(self):
    idx, src, trg, attn = self.get_report_input()
    assert attn.shape == (len(src), len(trg))
    col_length = []
    for word in trg:
      col_length.append(max(len(word), 6))
    col_length.append(max(len(x) for x in src))
    with open(self.get_report_path() + ".attention.txt", encoding='utf-8', mode='w') as attn_file:
      for i in range(len(src)+1):
        if i == 0:
          words = trg + [""]
        else:
          words = ["%.4f" % (f) for f in attn[i-1]] + [src[i-1]]
        str_format = ""
        for length in col_length:
          str_format += "{:%ds}" % (length+2)
        print(str_format.format(*words), file=attn_file)

  
class TransformerTranslator(Translator, Serializable, Reportable):
  '''
  A translator based on the transformer model.

  Args:
    src_reader (InputReader): A reader for the source side.
    src_embedder (Embedder): A word embedder for the input language
    encoder (TransformerEncoder): An encoder to generate encoded inputs
    trg_reader (InputReader): A reader for the target side.
    trg_embedder (Embedder): A word embedder for the output language
    decoder (TransformerDecoder): A decoder
    inference (SimpleInference): The default inference strategy used for this model
    input_dim (int):
  '''

  yaml_tag = '!TransformerTranslator'

  @register_xnmt_handler
  @serializable_init
  def __init__(self, src_reader, src_embedder, encoder, trg_reader, trg_embedder, decoder, inference=None, input_dim=512):
    self.src_reader = src_reader
    self.src_embedder = src_embedder
    self.encoder = encoder
    self.trg_reader = trg_reader
    self.trg_embedder = trg_embedder
    self.decoder = decoder
    self.input_dim = input_dim
    self.inference = inference
    self.scale_emb = self.input_dim ** 0.5
    self.max_input_len = 500
    self.initialize_position_encoding(self.max_input_len, input_dim)  # TODO: parametrize this

  def initialize_generator(self, **kwargs):
    self.report_path = kwargs.get("report_path", None)
    self.report_type = kwargs.get("report_type", None)

  def initialize_training_strategy(self, training_strategy):
    self.loss_calculator = training_strategy

  def set_reporting_src_vocab(self, src_vocab):
    """
    Sets source vocab for reporting purposes.
    """
    self.reporting_src_vocab = src_vocab

  def make_attention_mask(self, source_block, target_block):
    mask = (target_block[:, None, :] <= 0) * (source_block[:, :, None] <= 0)
    # (batch, source_length, target_length)
    return mask

  def make_history_mask(self, block):
    batch, length = block.shape
    arange = np.arange(length)
    history_mask = (arange[None,] <= arange[:, None])[None,]
    history_mask = np.broadcast_to(history_mask, (batch, length, length))
    return history_mask

  def mask_embeddings(self, embeddings, mask):
    """
    We convert the embeddings of masked input sequence to zero vector
    """
    (embed_dim, _), _ = embeddings.dim()
    temp_mask = np.repeat(1. - mask[:, None, :], embed_dim, axis=1)
    temp_mask = dy.inputTensor(np.moveaxis(temp_mask, [1, 0, 2], [0, 2, 1]), batched=True)
    embeddings = dy.cmult(embeddings, temp_mask)
    return embeddings

  def initialize_position_encoding(self, length, n_units):
    # Implementation in the Google tensor2tensor repo
    channels = n_units
    position = np.arange(length, dtype='f')
    num_timescales = channels // 2
    log_timescale_increment = (np.log(10000. / 1.) / (float(num_timescales) - 1))
    inv_timescales = 1. * np.exp(np.arange(num_timescales).astype('f') * -log_timescale_increment)
    scaled_time = np.expand_dims(position, 1) * np.expand_dims(inv_timescales, 0)
    signal = np.concatenate([np.sin(scaled_time), np.cos(scaled_time)], axis=1)
    signal = np.reshape(signal, [1, length, channels])
    self.position_encoding_block = np.transpose(signal, (0, 2, 1))

  def make_input_embedding(self, emb_block, length):
    if length > self.max_input_len:
      self.initialize_position_encoding(2 * length, self.input_dim)
      self.max_input_len = 2 * length
    emb_block = emb_block * self.scale_emb
    emb_block += dy.inputTensor(self.position_encoding_block[0, :, :length])
    return emb_block

  def sentence_block_embed(self, embed, x, mask):
    batch, length = x.shape
    x_mask = mask.reshape((batch * length,))
    _, units = embed.shape()  # According to updated Dynet
    e = dy.concatenate_cols([dy.zeros(units) if x_mask[j] == 1 else dy.lookup(embed, id_) for j, id_ in enumerate(x.reshape((batch * length,)))])
    e = dy.reshape(e, (units, length), batch_size=batch)
    return e

  def calc_loss(self, src, trg, loss_cal=None, infer_prediction=False):
    self.start_sent(src)
    if not xnmt.batcher.is_batched(src):
      src = xnmt.batcher.mark_as_batch([src])
    if not xnmt.batcher.is_batched(trg):
      trg = xnmt.batcher.mark_as_batch([trg])
    src_words = np.array([[Vocab.SS] + x.words for x in src])
    batch_size, src_len = src_words.shape

    if isinstance(src.mask, type(None)):
      src_mask = np.zeros((batch_size, src_len), dtype=np.int)
    else:
      src_mask = np.concatenate([np.zeros((batch_size, 1), dtype=np.int), src.mask.np_arr.astype(np.int)], axis=1)

    src_embeddings = self.sentence_block_embed(self.src_embedder.embeddings, src_words, src_mask)
    src_embeddings = self.make_input_embedding(src_embeddings, src_len)

    trg_words = np.array(list(map(lambda x: [Vocab.SS] + x.words[:-1], trg)))
    batch_size, trg_len = trg_words.shape

    if isinstance(trg.mask, type(None)):
      trg_mask = np.zeros((batch_size, trg_len), dtype=np.int)
    else:
      trg_mask = trg.mask.np_arr.astype(np.int)

    trg_embeddings = self.sentence_block_embed(self.trg_embedder.embeddings, trg_words, trg_mask)
    trg_embeddings = self.make_input_embedding(trg_embeddings, trg_len)

    xx_mask = self.make_attention_mask(src_mask, src_mask)
    xy_mask = self.make_attention_mask(trg_mask, src_mask)
    yy_mask = self.make_attention_mask(trg_mask, trg_mask)
    yy_mask *= self.make_history_mask(trg_mask)

    z_blocks = self.encoder(src_embeddings, xx_mask)
    h_block = self.decoder(trg_embeddings, z_blocks, xy_mask, yy_mask)

    if infer_prediction:
      y_len = h_block.dim()[0][1]
      last_col = dy.pick(h_block, dim=1, index=y_len - 1)
      logits = self.decoder.output(last_col)
      return logits

    ref_list = list(itertools.chain.from_iterable(map(lambda x: x.words, trg)))
    concat_t_block = (1 - trg_mask.ravel()).reshape(-1) * np.array(ref_list)
    loss = self.decoder.output_and_loss(h_block, concat_t_block)
    return LossBuilder({"mle": loss})

  def generate(self, src, idx, src_mask=None, forced_trg_ids=None, search_strategy=None):
    self.start_sent(src)
    if not xnmt.batcher.is_batched(src):
      src = xnmt.batcher.mark_as_batch([src])
    else:
      assert src_mask is not None
    outputs = []

    trg = SimpleSentenceInput([0])

    if not xnmt.batcher.is_batched(trg):
      trg = xnmt.batcher.mark_as_batch([trg])

    output_actions = []
    score = 0.

    # TODO Fix this with output_one_step and use the appropriate search_strategy
    for _ in range(self.max_len):
      dy.renew_cg(immediate_compute=settings.IMMEDIATE_COMPUTE, check_validity=settings.CHECK_VALIDITY)
      log_prob_tail = self.calc_loss(src, trg, loss_cal=None, infer_prediction=True)
      ys = np.argmax(log_prob_tail.npvalue(), axis=0).astype('i')
      if ys == Vocab.ES:
        output_actions.append(ys)
        break
      output_actions.append(ys)
      trg = SimpleSentenceInput(output_actions + [0])
      if not xnmt.batcher.is_batched(trg):
        trg = xnmt.batcher.mark_as_batch([trg])

    # In case of reporting
    sents = src[0]
    if self.report_path is not None:
      src_words = [self.reporting_src_vocab[w] for w in sents]
      trg_words = [self.trg_vocab[w] for w in output_actions]
      self.set_report_input(idx, src_words, trg_words)
      self.set_report_resource("src_words", src_words)
      self.set_report_path('{}.{}'.format(self.report_path, str(idx)))
      self.generate_report(self.report_type)

    # Append output to the outputs
    if hasattr(self, "trg_vocab") and self.trg_vocab is not None:
      outputs.append(TextOutput(output_actions, self.trg_vocab))
    else:
      outputs.append((output_actions, score))

    return outputs
<<<<<<< HEAD
=======


class EnsembleTranslator(Translator, Serializable):
  '''
  A translator that decodes from an ensemble of DefaultTranslator models.

  Args:
    models: A list of DefaultTranslator instances; for all models, their
      src_reader.vocab and trg_reader.vocab has to match (i.e., provide
      identical conversions to) those supplied to this class.
    src_reader (InputReader): A reader for the source side.
    trg_reader (InputReader): A reader for the target side.
    inference (SimpleInference): The inference strategy used for this ensemble.
  '''

  yaml_tag = '!EnsembleTranslator'

  @register_xnmt_handler
  @serializable_init
  def __init__(self, models, src_reader, trg_reader, inference=bare(SimpleInference)):
    self.models = models
    self.src_reader = src_reader
    self.trg_reader = trg_reader
    self.inference = inference

    # perform checks to verify the models can logically be ensembled
    for i, model in enumerate(self.models):
      assert self.src_reader.vocab.is_compatible(model.src_reader.vocab), \
        f"src_reader.vocab is not compatible with model {i}"
      assert self.trg_reader.vocab.is_compatible(model.trg_reader.vocab), \
        f"trg_reader.vocab is not compatible with model {i}"

    # proxy object used for generation, to avoid code duplication
    self._proxy = DefaultTranslator(
      self.src_reader,
      self.trg_reader,
      EnsembleListDelegate([model.src_embedder for model in self.models]),
      EnsembleListDelegate([model.encoder for model in self.models]),
      EnsembleListDelegate([model.attender for model in self.models]),
      EnsembleListDelegate([model.trg_embedder for model in self.models]),
      EnsembleDecoder([model.decoder for model in self.models])
    )

  def shared_params(self):
    shared = [params for model in self.models for params in model.shared_params()]
    return shared

  def set_trg_vocab(self, trg_vocab=None):
    self._proxy.set_trg_vocab(trg_vocab=trg_vocab)

  def initialize_generator(self, **kwargs):
    self._proxy.initialize_generator(**kwargs)

  def calc_loss(self, src, trg, loss_calculator):
    sub_losses = collections.defaultdict(list)
    for model in self.models:
      for loss_name, loss in model.calc_loss(src, trg, loss_calculator).loss_values.items():
        sub_losses[loss_name].append(loss)
    model_loss = LossBuilder()
    for loss_name, losslist in sub_losses.items():
      # TODO: dy.average(losslist)  _or_  dy.esum(losslist) / len(self.models) ?
      #       -- might not be the same if not all models return all losses
      model_loss.add_loss(loss_name, dy.average(losslist))
    return model_loss

  def generate(self, src, idx, src_mask=None, forced_trg_ids=None):
    return self._proxy.generate(src, idx, src_mask=src_mask, forced_trg_ids=forced_trg_ids)


class EnsembleListDelegate(object):
  '''
  Auxiliary object to wrap a list of objects for ensembling.

  This class can wrap a list of objects that exist in parallel and do not need
  to interact with each other. The main functions of this class are:

  - All attribute access and function calls are delegated to the wrapped objects.
  - When wrapped objects return values, the list of all returned values is also
    wrapped in an EnsembleListDelegate object.
  - When EnsembleListDelegate objects are supplied as arguments, they are
    "unwrapped" so the i-th object receives the i-th element of the
    EnsembleListDelegate argument.
  '''

  def __init__(self, objects):
    assert isinstance(objects, (tuple, list))
    self._objects = objects

  def __getitem__(self, key):
    return self._objects[key]

  def __iter__(self):
    return self._objects.__iter__()

  def __call__(self, *args, **kwargs):
    return self.__getattr__('__call__')(*args, **kwargs)

  def __getattr__(self, attr):
    def unwrap(list_idx, args, kwargs):
      args = [arg if not isinstance(arg, EnsembleListDelegate) else arg[list_idx] \
              for arg in args]
      kwargs = {key: val if not isinstance(arg, EnsembleListDelegate) else val[list_idx] \
                for key, val in kwargs.items()}
      return args, kwargs

    attrs = [getattr(obj, attr) for obj in self._objects]
    if callable(attrs[0]):
      def wrapper_func(*args, **kwargs):
        ret = []
        for i, attr_ in enumerate(attrs):
          args_i, kwargs_i = unwrap(i, args, kwargs)
          ret.append(attr_(*args_i, **kwargs_i))
        if all(val is None for val in ret):
          return None
        else:
          return EnsembleListDelegate(ret)
      return wrapper_func
    else:
      return EnsembleListDelegate(attrs)

  def __setattr__(self, attr, value):
    if not attr.startswith('_'):
      if isinstance(value, EnsembleListDelegate):
        for i, obj in enumerate(self._objects):
          setattr(obj, attr, value[i])
      else:
        for obj in self._objects:
          setattr(obj, attr, value)
    else:
      self.__dict__[attr] = value

  def __repr__(self):
    return "EnsembleListDelegate([" + ', '.join(repr(elem) for elem in self._objects) + "])"


class EnsembleDecoder(EnsembleListDelegate):
  '''
  Auxiliary object to wrap a list of decoders for ensembling.

  This behaves like an EnsembleListDelegate, except that it overrides
  get_scores() to combine the individual decoder's scores.

  Currently only supports averaging.
  '''
  def get_scores(self, mlp_dec_states):
    scores = [obj.get_scores(dec_state) for obj, dec_state in zip(self._objects, mlp_dec_states)]
    return dy.average(scores)
>>>>>>> d1c3a99e
<|MERGE_RESOLUTION|>--- conflicted
+++ resolved
@@ -64,6 +64,15 @@
 
   def output_one_step(self):
     raise NotImplementedError()
+
+  def get_nobp_state(self, state):
+    output_state = state.rnn_state.output()
+    if type(output_state) == EnsembleListDelegate:
+      for i in range(len(output_state)):
+        output_state[i] = dy.nobackprop(output_state[i])
+    else:
+      output_state = dy.nobackprop(output_state)
+    return output_state
 
 class DefaultTranslator(Translator, Serializable, Reportable):
   '''
@@ -440,6 +449,7 @@
     score = 0.
 
     # TODO Fix this with output_one_step and use the appropriate search_strategy
+    self.max_len = 100 # This is a temporary hack
     for _ in range(self.max_len):
       dy.renew_cg(immediate_compute=settings.IMMEDIATE_COMPUTE, check_validity=settings.CHECK_VALIDITY)
       log_prob_tail = self.calc_loss(src, trg, loss_cal=None, infer_prediction=True)
@@ -469,9 +479,6 @@
       outputs.append((output_actions, score))
 
     return outputs
-<<<<<<< HEAD
-=======
-
 
 class EnsembleTranslator(Translator, Serializable):
   '''
@@ -536,9 +543,8 @@
       model_loss.add_loss(loss_name, dy.average(losslist))
     return model_loss
 
-  def generate(self, src, idx, src_mask=None, forced_trg_ids=None):
-    return self._proxy.generate(src, idx, src_mask=src_mask, forced_trg_ids=forced_trg_ids)
-
+  def generate(self, src, idx, search_strategy, src_mask=None, forced_trg_ids=None):
+    return self._proxy.generate(src, idx, search_strategy, src_mask=src_mask, forced_trg_ids=forced_trg_ids)
 
 class EnsembleListDelegate(object):
   '''
@@ -562,11 +568,17 @@
   def __getitem__(self, key):
     return self._objects[key]
 
+  def __setitem__(self, key, value):
+    self._objects[key] = value
+
   def __iter__(self):
     return self._objects.__iter__()
 
   def __call__(self, *args, **kwargs):
     return self.__getattr__('__call__')(*args, **kwargs)
+
+  def __len__(self):
+    return len(self._objects)
 
   def __getattr__(self, attr):
     def unwrap(list_idx, args, kwargs):
@@ -618,4 +630,3 @@
   def get_scores(self, mlp_dec_states):
     scores = [obj.get_scores(dec_state) for obj, dec_state in zip(self._objects, mlp_dec_states)]
     return dy.average(scores)
->>>>>>> d1c3a99e
