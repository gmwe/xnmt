# coding: utf-8
from __future__ import division, print_function

import argparse
import math
import sys
import dynet as dy
import six
import batcher
from embedder import *
from attender import *
from input import *
from encoder import *
from specialized_encoders import *
from decoder import *
from translator import *
from retriever import *
from serialize_container import *
from training_corpus import *
from loss_tracker import *
from preproc import SentenceFilterer
from options import Option, OptionParser, general_options
from loss import LossBuilder
import model_globals
import serializer
import xnmt_decode
import xnmt_evaluate
from evaluator import LossScore
from tee import Tee
'''
This will be the main class to perform training.
'''

options = [
  Option("dynet-mem", int, required=False),
  Option("dynet-gpu-ids", int, required=False),
  Option("dev_every", int, default_value=0, force_flag=True, help_str="dev checkpoints every n sentences (0 for only after epoch)"),
  Option("batch_size", int, default_value=32, force_flag=True),
  Option("batch_strategy", default_value="src"),
  Option("training_corpus"),
  Option("corpus_parser"),
#  Option("train_filters", list, required=False, help_str="Specify filtering criteria for the training data"),
#  Option("dev_filters", list, required=False, help_str="Specify filtering criteria for the development data"),
  Option("model_file"),
  Option("save_num_checkpoints", int, default_value=1, help_str="Save recent n best checkpoints"),
  Option("pretrained_model_file", default_value="", help_str="Path of pre-trained model file"),
  Option("src_format", default_value="text", help_str="Format of input data: text/contvec"),
  Option("default_layer_dim", int, default_value=512, help_str="Default size to use for layers if not otherwise overridden"),
  Option("trainer", default_value="sgd"),
  Option("learning_rate", float, default_value=0.1),
  Option("momentum", float, default_value = 0.9),
  Option("lr_decay", float, default_value=1.0),
  Option("lr_decay_times", int, default_value=3, help_str="Early stopping after decaying learning rate a certain number of times"),
  Option("attempts_before_lr_decay", int, default_value=1, help_str="apply LR decay after dev scores haven't improved over this many checkpoints"),
  Option("dev_metrics", default_value="", help_str="Comma-separated list of evaluation metrics (bleu/wer/cer)"),
  Option("schedule_metric", default_value="loss", help_str="determine learning schedule based on this dev_metric (loss/bleu/wer/cer)"),
  Option("restart_trainer", bool, default_value=False, help_str="Restart trainer (useful for Adam) and revert weights to best dev checkpoint when applying LR decay (https://arxiv.org/pdf/1706.09733.pdf)"),
  Option("reload_between_epochs", bool, default_value=False, help_str="Reload train data between epochs (useful when sampling from train data, or with noisy input data via an external tool"),
  Option("dropout", float, default_value=0.0),
  Option("model", dict, default_value={}),
]

class XnmtTrainer(object):
  def __init__(self, args, output=None):
    dy.renew_cg()

    self.args = args
    self.output = output
    model_globals.dynet_param_collection = model_globals.PersistentParamCollection(self.args.model_file, self.args.save_num_checkpoints)

    self.trainer = self.dynet_trainer_for_args(args)

    if args.lr_decay > 1.0 or args.lr_decay <= 0.0:
      raise RuntimeError("illegal lr_decay, must satisfy: 0.0 < lr_decay <= 1.0")
    self.num_times_lr_decayed = 0
    self.early_stopping_reached = False
    self.cur_attempt = 0

    self.evaluators = [s.lower() for s in self.args.dev_metrics.split(",") if s.strip()!=""]
    if self.args.schedule_metric.lower() not in self.evaluators:
              self.evaluators.append(self.args.schedule_metric.lower())
    if "loss" not in self.evaluators: self.evaluators.append("loss")

    # Initialize the serializer
    self.model_serializer = serializer.YamlSerializer()

    if self.args.pretrained_model_file:
      self.load_corpus_and_model()
    else:
      self.create_corpus_and_model()

    # single mode
    if not self.is_batch_mode():
      print('Start training in non-minibatch mode...')
      self.logger = NonBatchLossTracker(args.dev_every, self.total_train_sent)
      self.train_src, self.train_trg = \
          self.training_corpus.train_src_data, self.training_corpus.train_trg_data
      self.dev_src, self.dev_trg = \
          self.training_corpus.dev_src_data, self.training_corpus.dev_trg_data

    # minibatch mode
    else:
      print('Start training in minibatch mode...')
      self.batcher = batcher.from_spec(args.batch_strategy, args.batch_size)
      if args.src_format == "contvec":
        self.batcher.pad_token = np.zeros(self.model.src_embedder.emb_dim)
      self.pack_batches()
      self.logger = BatchLossTracker(args.dev_every, self.total_train_sent)

  def is_batch_mode(self):
    return not (self.args.batch_size is None or
                self.args.batch_size == 1 or
                self.args.batch_strategy.lower() == 'none')

  def pack_batches(self):
    self.train_src, self.train_trg = \
      self.batcher.pack(self.training_corpus.train_src_data, self.training_corpus.train_trg_data)
    self.dev_src, self.dev_trg = \
      self.batcher.pack(self.training_corpus.dev_src_data, self.training_corpus.dev_trg_data)

  def dynet_trainer_for_args(self, args):
    if args.trainer.lower() == "sgd":
      trainer = dy.SimpleSGDTrainer(model_globals.dynet_param_collection.param_col, args.learning_rate)
    elif args.trainer.lower() == "adam":
      trainer = dy.AdamTrainer(model_globals.dynet_param_collection.param_col, alpha = args.learning_rate)
    elif args.trainer.lower() == "msgd":
      trainer = dy.MomentumSGDTrainer(model_globals.dynet_param_collection.param_col, args.learning_rate, mom = args.momentum)
    else:
      raise RuntimeError("Unknown trainer {}".format(args.trainer))
    return trainer

  def create_corpus_and_model(self):
    self.training_corpus = self.model_serializer.initialize_object(self.args.training_corpus)
    self.corpus_parser = self.model_serializer.initialize_object(self.args.corpus_parser)
    self.corpus_parser.read_training_corpus(self.training_corpus)
    self.total_train_sent = len(self.training_corpus.train_src_data)
    context = {"corpus_parser" : self.corpus_parser, "training_corpus":self.training_corpus}
    model_globals.model_globals["default_layer_dim"] = self.args.default_layer_dim
    model_globals.model_globals["dropout"] = self.args.dropout
    self.model = self.model_serializer.initialize_object(self.args.model, context)

  def load_corpus_and_model(self):
    self.training_corpus = self.model_serializer.initialize_object(self.args.training_corpus)
    corpus_parser, model, my_model_globals = self.model_serializer.load_from_file(self.args.pretrained_model_file, model_globals.dynet_param_collection)
    self.corpus_parser = self.model_serializer.initialize_object(corpus_parser)
    self.corpus_parser.read_training_corpus(self.training_corpus)
    model_globals.model_globals = my_model_globals
    self.total_train_sent = len(self.training_corpus.train_src_data)
    context = {"corpus_parser" : self.corpus_parser, "training_corpus":self.training_corpus}
    self.model = self.model_serializer.initialize_object(model, context)
    model_globals.dynet_param_collection.load_from_data_file(self.args.pretrained_model_file + '.data')


#  def read_data(self):
#    train_filters = SentenceFilterer.from_spec(self.args.train_filters)
#    self.train_src, self.train_trg = \
#        self.filter_sents(self.src_reader.read_file(self.args.train_src, max_num=self.args.max_num_train_sents),
#                          self.trg_reader.read_file(self.args.train_trg, max_num=self.args.max_num_train_sents),
#                          train_filters)
#    assert len(self.train_src) == len(self.train_trg)
#    self.total_train_sent = len(self.train_src)
#    if self.args.dev_every == None:
#      self.args.dev_every = self.total_train_sent
#
#    self.src_reader.freeze()
#    self.trg_reader.freeze()
#
#    dev_filters = SentenceFilterer.from_spec(self.args.dev_filters)
#    self.dev_src, self.dev_trg = \
#        self.filter_sents(self.src_reader.read_file(self.args.dev_src),
#                          self.trg_reader.read_file(self.args.dev_trg),
#                          dev_filters)
#    assert len(self.dev_src) == len(self.dev_trg)

#  def filter_sents(self, src_sents, trg_sents, my_filters):
#    if len(my_filters) == 0:
#      return src_sents, trg_sents
#    filtered_src_sents, filtered_trg_sents = [], []
#    for src_sent, trg_sent in zip(src_sents, trg_sents):
#      if all([my_filter.keep((src_sent,trg_sent)) for my_filter in my_filters]):
#        filtered_src_sents.append(src_sent)
#        filtered_trg_sents.append(trg_sent)
#    print("> removed %s out of %s sentences that didn't pass filters." % (len(src_sents)-len(filtered_src_sents),len(src_sents)))
#    return filtered_src_sents, filtered_trg_sents

  def run_epoch(self):
    self.logger.new_epoch()

    if self.logger.epoch_num > 1:
      if self.args.reload_between_epochs:
        print("Reloading training data..")
        self.corpus_parser.read_training_corpus(self.training_corpus)
        if self.is_batch_mode():
          self.pack_batches()
      elif self.is_batch_mode() and self.batcher.is_random():
        self.pack_batches()

    self.model.set_train(True)
    order = list(range(0, len(self.train_src)))
    np.random.shuffle(order)
    for batch_num in order:
      src, trg = self.train_src[batch_num], self.train_trg[batch_num]

      # Loss calculation
      dy.renew_cg()
      loss = LossBuilder()
      loss.add_node(self.model.calc_loss, [src, trg])
      ll = dy.nobackprop(-loss[-1])
      loss.add_node(self.model.calc_reinforce_loss, [ll])

      # Log the loss sum
      self.logger.update_epoch_loss(src, trg, loss)

<<<<<<< HEAD
      loss.compute().backward()
      self.trainer.update()

=======
>>>>>>> cb538ce1
      # Devel reporting
      self.logger.report_train_process()
      if self.logger.should_report_dev():
        self.model.set_train(False)
        self.logger.new_dev()
        trg_words_cnt, loss_score = self.compute_dev_loss()
        schedule_metric = self.args.schedule_metric.lower()

        eval_scores = {"loss" : loss_score}
        if filter(lambda e: e!="loss", self.evaluators):
          self.decode_args.src_file = self.training_corpus.dev_src
          self.decode_args.candidate_id_file = self.training_corpus.dev_id_file
          out_file = self.args.model_file + ".dev_hyp"
          out_file_ref = self.args.model_file + ".dev_ref"
          self.decode_args.trg_file = out_file
          xnmt_decode.xnmt_decode(self.decode_args, model_elements=(self.corpus_parser, self.model))
          output_processor = xnmt_decode.output_processor_for_spec(self.decode_args.post_process)
          processed = []
          with io.open(self.training_corpus.dev_trg, encoding='utf-8') as fin:
            for line in fin:
              processed.append(output_processor.words_to_string(line.strip().split()) + u"\n")
          with io.open(out_file_ref, 'wt', encoding='utf-8') as fout:
            for line in processed:
              fout.write(line)
          self.evaluate_args.hyp_file = out_file
          self.evaluate_args.ref_file = out_file_ref
          for evaluator in self.evaluators:
            if evaluator=="loss": continue
            self.evaluate_args.evaluator = evaluator
            eval_score = xnmt_evaluate.xnmt_evaluate(self.evaluate_args)
            eval_scores[evaluator] = eval_score
        if schedule_metric == "loss":
          self.logger.set_dev_score(trg_words_cnt, loss_score)
        else:
          self.logger.set_dev_score(trg_words_cnt, eval_scores[schedule_metric])

        print("> Checkpoint")
        # print previously computed metrics
        for metric in self.evaluators:
          if metric != schedule_metric:
            self.logger.report_auxiliary_score(eval_scores[metric])
        # Write out the model if it's the best one
        if self.logger.report_dev_and_check_model(self.args.model_file):
          self.model_serializer.save_to_file(self.args.model_file,
                                             SerializeContainer(self.corpus_parser, self.model, model_globals.model_globals),
                                             model_globals.dynet_param_collection)
          self.cur_attempt = 0
        else:
          # otherwise: learning rate decay / early stopping
          self.cur_attempt += 1
          if self.args.lr_decay < 1.0 and self.cur_attempt >= self.args.attempts_before_lr_decay:
            self.num_times_lr_decayed += 1
            if self.num_times_lr_decayed > self.args.lr_decay_times:
              print('  Early stopping')
              self.early_stopping_reached = True
            else:
              self.trainer.learning_rate *= self.args.lr_decay
              print('  new learning rate: %s' % self.trainer.learning_rate)
              if self.args.restart_trainer:
                print('  restarting trainer and reverting learned weights to best checkpoint..')
                self.trainer = self.dynet_trainer_for_args(self.args)
                model_globals.dynet_param_collection.revert_to_best_model()


        self.model.set_train(True)
        self.model.new_epoch()

  def compute_dev_loss(self):
    loss = LossBuilder()
    trg_words_cnt = 0
    for src, trg in zip(self.dev_src, self.dev_trg):
      dy.renew_cg()
      loss.add_node(self.model.calc_loss, [src, trg])
      trg_words_cnt += self.logger.count_trg_words(trg)
      loss.compute()
    return trg_words_cnt, LossScore(loss.sum() / trg_words_cnt)

if __name__ == "__main__":
  parser = OptionParser()
  parser.add_task("train", general_options + options)
  args = parser.args_from_command_line("train", sys.argv[1:])
  print("Starting xnmt-train:\nArguments: %r" % (args))

  xnmt_trainer = XnmtTrainer(args)

  while not xnmt_trainer.early_stopping_reached:
    xnmt_trainer.run_epoch()<|MERGE_RESOLUTION|>--- conflicted
+++ resolved
@@ -210,13 +210,9 @@
 
       # Log the loss sum
       self.logger.update_epoch_loss(src, trg, loss)
-
-<<<<<<< HEAD
       loss.compute().backward()
       self.trainer.update()
 
-=======
->>>>>>> cb538ce1
       # Devel reporting
       self.logger.report_train_process()
       if self.logger.should_report_dev():
