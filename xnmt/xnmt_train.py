# coding: utf-8
from __future__ import division

import argparse
import math
import sys
import dynet as dy
from embedder import *
from attender import *
from input import *
from encoder import *
from decoder import *
from translator import *
from model_params import *
from loss_tracker import *
from serializer import *
from options import Option, OptionParser, general_options

'''
This will be the main class to perform training.
'''

options = [
  Option("dynet-mem", int, required=False),
  Option("dynet-gpu-ids", int, required=False),
  Option("eval_every", int, default_value=1000, force_flag=True),
  Option("batch_size", int, default_value=32, force_flag=True),
  Option("batch_strategy", default_value="src"),
  Option("train_src"),
  Option("train_trg"),
  Option("dev_src"),
  Option("dev_trg"),
  Option("model_file"),
  Option("pretrained_model_file", default_value="", help_str="Path of pre-trained model file"),
  Option("input_vocab", default_value="", help_str="Path of fixed input vocab file"),
  Option("output_vocab", default_value="", help_str="Path of fixed output vocab file"),
  Option("input_format", default_value="text", help_str="Format of input data: text/contvec"),
  Option("default_layer_dim", int, default_value=512, help_str="Default size to use for layers if not otherwise overridden"),
  Option("input_word_embed_dim", int, required=False),
  Option("output_word_embed_dim", int, required=False),
  Option("output_state_dim", int, required=False),
  Option("output_mlp_hidden_dim", int, required=False),
  Option("attender_hidden_dim", int, required=False),
  Option("attention_context_dim", int, required=False),
  Option("trainer", default_value="sgd"),
  Option("learning_rate", float, default_value=0.1),
  Option("lr_decay", float, default_value=1.0),
  Option("lr_threshold", float, default_value=1e-5),
  Option("eval_metrics", default_value="bleu"),
  Option("encoder", dict, default_value={}),  
  Option("encoder.layers", int, default_value=1),
  Option("encoder.type", default_value="BiLSTM"),
  Option("encoder.input_dim", int, required=False),
  Option("decoder_type", default_value="LSTM"),
  Option("decoder_layers", int, default_value=2),
  Option("residual_to_output", bool, default_value=True,
         help_str="If using residual networks in the decoder, whether to add a residual connection to the output layer"),
]

class XnmtTrainer:
  def __init__(self, args):
    dy.renew_cg()

    self.args = args  # save for later
    self.model = dy.Model()

    if args.trainer.lower() == "sgd":
      self.trainer = dy.SimpleSGDTrainer(self.model, e0 = args.learning_rate)
    elif args.trainer.lower() == "adam":
      self.trainer = dy.AdamTrainer(self.model, alpha = args.learning_rate)
    else:
      raise RuntimeError("Unknown trainer {}".format(args.trainer))
    
    if args.lr_decay > 1.0 or args.lr_decay <= 0.0:
      raise RuntimeError("illegal lr_decay, must satisfy: 0.0 < lr_decay <= 1.0")
    self.learning_scale = 1.0
    self.early_stopping_reached = False

    # Create the model serializer
    self.create_model()
    # single mode
    if args.batch_size is None or args.batch_size == 1 or args.batch_strategy.lower() == 'none':
      print('Start training in non-minibatch mode...')
      self.logger = NonBatchLossTracker(args.eval_every, self.total_train_sent)

    # minibatch mode
    else:
      print('Start training in minibatch mode...')
      self.batcher = Batcher.select_batcher(args.batch_strategy)(args.batch_size)
      if args.input_format == "contvec":
        assert self.train_src[0].nparr.shape[1] == self.input_embedder.emb_dim, "input embed dim is different size than expected"
        self.batcher.pad_token = np.zeros(self.input_embedder.emb_dim)
      self.train_src, self.train_trg = self.batcher.pack(self.train_src, self.train_trg)
      self.dev_src, self.dev_trg = self.batcher.pack(self.dev_src, self.dev_trg)
      self.logger = BatchLossTracker(args.eval_every, self.total_train_sent)

  def create_model(self):
    if self.args.pretrained_model_file:
      self.model_serializer = JSONSerializer()
      self.model_params = self.model_serializer.load_from_file(self.args.pretrained_model_file, self.model)
      src_vocab = Vocab(self.model_params.src_vocab)
      trg_vocab = Vocab(self.model_params.trg_vocab)
      self.encoder = self.model_params.encoder
      self.attender = self.model_params.attender
      self.decoder = self.model_params.decoder
      self.input_embedder = self.model_params.input_embedder
      self.output_embedder = self.model_params.output_embedder
      self.translator = DefaultTranslator(self.input_embedder, self.encoder, self.attender, 
                                          self.output_embedder, self.decoder)
      self.input_reader = InputReader.create_input_reader(self.args.input_format, src_vocab)
      self.output_reader = InputReader.create_input_reader("text", trg_vocab)
      self.input_reader.freeze()
      self.output_reader.freeze()
      self.read_data()
      return

    self.model_serializer = JSONSerializer()

    # Read in training and dev corpora
    input_vocab, output_vocab = None, None
    if self.args.input_vocab:
      input_vocab = Vocab(vocab_file=self.args.input_vocab)
    if self.args.output_vocab:
      output_vocab = Vocab(vocab_file=self.args.output_vocab)
    self.input_reader = InputReader.create_input_reader(self.args.input_format, input_vocab)
    self.output_reader = InputReader.create_input_reader("text", output_vocab)
    if self.args.input_vocab:
      self.input_reader.freeze()
    if self.args.output_vocab:
      self.output_reader.freeze()
    self.read_data()
    
    # Get layer sizes: replace by default if not specified
    for opt in ["input_word_embed_dim", "output_word_embed_dim", "output_state_dim",
                "output_mlp_hidden_dim", "attender_hidden_dim", "attention_context_dim"]:
      if getattr(self.args, opt) is None:
        setattr(self.args, opt, self.args.default_layer_dim)
    if getattr(self.args, "encoder") is None:
      self.args.encoder = {}
    self.args.encoder["default_layer_dim"] = self.args.default_layer_dim
    if self.args.encoder.get("input_dim", None) is None: self.args.encoder["input_dim"] = self.args.input_word_embed_dim

    self.input_word_emb_dim = self.args.input_word_embed_dim
    self.output_word_emb_dim = self.args.output_word_embed_dim
    self.output_state_dim = self.args.output_state_dim
    self.attender_hidden_dim = self.args.attender_hidden_dim
    self.attention_context_dim = self.args.attention_context_dim
    self.output_mlp_hidden_dim = self.args.output_mlp_hidden_dim

    self.input_embedder = Embedder.from_spec(self.args.input_format, len(self.input_reader.vocab),
                                             self.input_word_emb_dim, self.model)

    self.output_embedder = SimpleWordEmbedder(len(self.output_reader.vocab), self.output_word_emb_dim, self.model)

    self.encoder = Encoder.from_spec(self.args.encoder, self.model)

    self.attender = StandardAttender(self.attention_context_dim, self.output_state_dim, self.attender_hidden_dim,
                                     self.model)

<<<<<<< HEAD
    decoder_rnn = Decoder.rnn_from_spec(self.args.decoder_type, self.args.decoder_layers, self.output_word_emb_dim,
=======
    decoder_rnn = Decoder.rnn_from_spec(self.args.decoder_type, self.args.decoder_layers, self.attention_context_dim,
>>>>>>> d4c6661b
                                        self.output_state_dim, self.model, self.args.residual_to_output)
    self.decoder = MlpSoftmaxDecoder(self.args.decoder_layers, self.attention_context_dim, self.output_state_dim,
                                     self.output_mlp_hidden_dim, len(self.output_reader.vocab),
                                     self.model, self.output_word_emb_dim, decoder_rnn)

    self.translator = DefaultTranslator(self.input_embedder, self.encoder, self.attender, self.output_embedder, self.decoder)
    self.model_params = ModelParams(self.encoder, self.attender, self.decoder, self.input_reader.vocab.i2w,
                                    self.output_reader.vocab.i2w, self.input_embedder, self.output_embedder)



  def read_data(self):
    self.train_src = self.input_reader.read_file(self.args.train_src)
    self.train_trg = self.output_reader.read_file(self.args.train_trg)
    assert len(self.train_src) == len(self.train_trg)
    self.total_train_sent = len(self.train_src)
    if self.args.eval_every == None:
      self.args.eval_every = self.total_train_sent

    self.input_reader.freeze()
    self.output_reader.freeze()

    self.dev_src = self.input_reader.read_file(self.args.dev_src)
    self.dev_trg = self.output_reader.read_file(self.args.dev_trg)
    assert len(self.dev_src) == len(self.dev_trg)


  def run_epoch(self):
    self.logger.new_epoch()

    self.translator.set_train(True)
    for batch_num, (src, trg) in enumerate(zip(self.train_src, self.train_trg)):

      # Loss calculation
      dy.renew_cg()
      loss = self.translator.calc_loss(src, trg)
      self.logger.update_epoch_loss(src, trg, loss.value())

      loss.backward()
      self.trainer.update(self.learning_scale)
      

      # Devel reporting
      if self.logger.report_train_process():
        self.translator.set_train(False)
        self.logger.new_dev()
        for src, trg in zip(self.dev_src, self.dev_trg):
          dy.renew_cg()
          loss = self.translator.calc_loss(src, trg).value()
          self.logger.update_dev_loss(trg, loss)

        # Write out the model if it's the best one
        if self.logger.report_dev_and_check_model(self.args.model_file):
          self.model_serializer.save_to_file(self.args.model_file, self.model_params, self.model)
        else:
          # otherwise: learning rate decay / early stopping
          if self.args.lr_decay < 1.0:
            self.learning_scale *= self.args.lr_decay
            print('new learning rate: %s' % (self.learning_scale * self.args.learning_rate))
          if self.learning_scale * self.args.learning_rate < self.args.lr_threshold:
            print('Early stopping')
            self.early_stopping_reached = True
            
        self.trainer.update_epoch()
        self.translator.set_train(True)

    return math.exp(self.logger.epoch_loss / self.logger.epoch_words), \
           math.exp(self.logger.dev_loss / self.logger.dev_words)


if __name__ == "__main__":
  parser = OptionParser()
  parser.add_task("train", general_options + options)
  args = parser.args_from_command_line("train", sys.argv[1:])
  print("Starting xnmt-train:\nArguments: %r" % (args))

  xnmt_trainer = XnmtTrainer(args)

  while not xnmt_trainer.early_stopping_reached:
    xnmt_trainer.run_epoch()<|MERGE_RESOLUTION|>--- conflicted
+++ resolved
@@ -157,11 +157,7 @@
     self.attender = StandardAttender(self.attention_context_dim, self.output_state_dim, self.attender_hidden_dim,
                                      self.model)
 
-<<<<<<< HEAD
     decoder_rnn = Decoder.rnn_from_spec(self.args.decoder_type, self.args.decoder_layers, self.output_word_emb_dim,
-=======
-    decoder_rnn = Decoder.rnn_from_spec(self.args.decoder_type, self.args.decoder_layers, self.attention_context_dim,
->>>>>>> d4c6661b
                                         self.output_state_dim, self.model, self.args.residual_to_output)
     self.decoder = MlpSoftmaxDecoder(self.args.decoder_layers, self.attention_context_dim, self.output_state_dim,
                                      self.output_mlp_hidden_dim, len(self.output_reader.vocab),
