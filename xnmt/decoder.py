import dynet as dy
from mlp import MLP
import inspect
from batcher import *

class Decoder:
  '''
  A template class to convert a prefix of previously generated words and
  a context vector into a probability distribution over possible next words.
  '''

  '''
  Document me
  '''

  def calc_loss(self, x):
    raise NotImplementedError('calc_loss must be implemented in Decoder subclasses')


class MlpSoftmaxDecoder(Decoder):
  # TODO: This should probably take a softmax object, which can be normal or class-factored, etc.
  # For now the default behavior is hard coded.
  def __init__(self, layers, input_dim, lstm_dim, mlp_hidden_dim, embedder, model):
    self.embedder = embedder
    self.input_dim = input_dim
    self.fwd_lstm = dy.LSTMBuilder(layers, embedder.emb_dim, lstm_dim, model)
    self.mlp = MLP(input_dim + lstm_dim, mlp_hidden_dim, embedder.vocab_size, model)
    self.state = None

  def initialize(self):
    self.state = self.fwd_lstm.initial_state()

  def add_input(self, target_word):
    self.state = self.state.add_input(self.embedder.embed(target_word))

  def get_scores(self, context):
    mlp_input = dy.concatenate([context, self.state.output()])
    scores = self.mlp(mlp_input)
<<<<<<< HEAD
    # single mode
    if not Batcher.is_batch_word(ref_action):
      return dy.pickneglogsoftmax(scores, ref_action)
    # minibatch mode
    else:
      return dy.pickneglogsoftmax_batch(scores, ref_action)
=======
    return scores

  def calc_loss(self, context, ref_action):
    scores = self.get_scores(context)
    return dy.pickneglogsoftmax(scores, ref_action)
>>>>>>> e5a99447
<|MERGE_RESOLUTION|>--- conflicted
+++ resolved
@@ -36,17 +36,13 @@
   def get_scores(self, context):
     mlp_input = dy.concatenate([context, self.state.output()])
     scores = self.mlp(mlp_input)
-<<<<<<< HEAD
+    return scores
+
+  def calc_loss(self, context, ref_action):
+    scores = self.get_scores(context)
     # single mode
     if not Batcher.is_batch_word(ref_action):
       return dy.pickneglogsoftmax(scores, ref_action)
     # minibatch mode
     else:
-      return dy.pickneglogsoftmax_batch(scores, ref_action)
-=======
-    return scores
-
-  def calc_loss(self, context, ref_action):
-    scores = self.get_scores(context)
-    return dy.pickneglogsoftmax(scores, ref_action)
->>>>>>> e5a99447
+      return dy.pickneglogsoftmax_batch(scores, ref_action)