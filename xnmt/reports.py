<<<<<<< HEAD
=======

import io
>>>>>>> 7ed26ed6
from lxml import etree
from decorators import recursive, recursive_assign

class HTMLReportable(object):
  @recursive_assign
  def html_report(self, context=None):
    if context is None:
      raise NotImplementedError("Not implemented html_report for class:",
                                self.__class__.__name__)
    return context

  def set_html_input(self, *inputs):
    self.html_input = inputs

  @recursive
  def set_html_path(self, report_path):
    self.html_path = report_path

  @recursive
  def set_html_resource(self, key, value):
    if not hasattr(self, "html_reportable_resources"):
      self.html_reportable_resources = {}
    self.html_reportable_resources[key] = value

  @recursive
  def clear_html_resources(self):
    if hasattr(self, "html_reportable_resources"):
      self.html_reportable_resources.clear()

  def get_html_resource(self, key):
    return self.html_reportable_resources[key]

  def generate_html_report(self):
    html = etree.tostring(self.html_report(), encoding='unicode', pretty_print=True)
<<<<<<< HEAD
    with open(self.html_path + '.html', 'w') as f:
=======
    self.write_resources()
    with io.open(self.html_path + '.html', 'w', encoding='utf-8') as f:
>>>>>>> 7ed26ed6
      f.write(html)

#if __name__ == "__main__":
#
#  # temporary call to plot_attention
#  rep = DefaultTranslatorReport()
#  rep.src_words = ['The', 'cat', 'was', 'sitting', 'on', 'top', 'of', 'the', 'wardrobe', '.']
#  rep.trg_words = ['Le', 'chat', 'etait', 'assis', 'sur', 'le', 'dessus', 'de', 'l\'armoire', '.']
#  rep.attentions = np.random.rand(len(rep.src_words), len(rep.trg_words))
#  rep.write_report("examples/output/xnmt_translator_report", 1)<|MERGE_RESOLUTION|>--- conflicted
+++ resolved
@@ -1,8 +1,5 @@
-<<<<<<< HEAD
-=======
+import io
 
-import io
->>>>>>> 7ed26ed6
 from lxml import etree
 from decorators import recursive, recursive_assign
 
@@ -37,12 +34,7 @@
 
   def generate_html_report(self):
     html = etree.tostring(self.html_report(), encoding='unicode', pretty_print=True)
-<<<<<<< HEAD
-    with open(self.html_path + '.html', 'w') as f:
-=======
-    self.write_resources()
     with io.open(self.html_path + '.html', 'w', encoding='utf-8') as f:
->>>>>>> 7ed26ed6
       f.write(html)
 
 #if __name__ == "__main__":
