--- conflicted
+++ resolved
@@ -33,7 +33,6 @@
   def test_load_model(self):
     run.main(["test/config/load_model.yaml"])
 
-<<<<<<< HEAD
   def test_reload(self):
     run.main(["test/config/reload.yaml"])
 
@@ -41,10 +40,9 @@
     with self.assertRaises(ValueError) as context:
       run.main(["test/config/reload_exception.yaml"])
     self.assertTrue('VanillaLSTMGates: x_t has inconsistent dimension' in context.exception)
-=======
+
   def test_translator_loss(self):
     run.main(["test/config/translator_loss.yaml"])
->>>>>>> fe4f40db
 
 if __name__ == "__main__":
   unittest.main()